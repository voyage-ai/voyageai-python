--- conflicted
+++ resolved
@@ -38,14 +38,9 @@
         api_key: Optional[str] = None,
         max_retries: int = 0,
         timeout: Optional[float] = None,
-<<<<<<< HEAD
         base_url: Optional[str] = None,
     ) -> None:
         super().__init__(api_key, max_retries, timeout, base_url)
-=======
-    ) -> None:
-        super().__init__(api_key, max_retries, timeout)
->>>>>>> 8014fed5
 
     def _make_retry_controller(self) -> Retrying:
         return Retrying(
