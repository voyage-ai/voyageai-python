--- conflicted
+++ resolved
@@ -40,16 +40,12 @@
         request_timeout=None,
         **params,
     ):
-<<<<<<< HEAD
         # Legacy name for base_url
         base_url = api_base or base_url
 
         requestor, url, params, headers = cls.__prepare_create_request(
             api_key, base_url, **params
         )
-=======
-        requestor, url, params, headers = cls.__prepare_create_request(api_key, api_base, **params)
->>>>>>> 8014fed5
 
         response = requestor.request(
             "post",
